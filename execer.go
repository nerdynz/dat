--- conflicted
+++ resolved
@@ -25,15 +25,10 @@
 
 var nullExecer = &panicExecer{}
 
-<<<<<<< HEAD
-// panicExecer is the execer for instances of dat builders from
-// data package.
-=======
 // panicExecer is the execer assigned when a builder is first created.
 // panicExecer raises a panic if any of the Execer methods are called
 // directly from dat. Runners override the execer to work with a live
 // database.
->>>>>>> 6cad7ac7
 type panicExecer struct{}
 
 func (nop *panicExecer) Cache(id string, ttl time.Duration, invalidate bool) Execer {
